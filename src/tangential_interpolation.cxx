--- conflicted
+++ resolved
@@ -16,23 +16,22 @@
  *
  *  You should have received a copy of the GNU General Public License
  *  along with this program.  If not, see <https://www.gnu.org/licenses/>.
- *
- *
+ *  
+ *  
  *  For details or if you like this software please refer to LITERATURE which
  *  contains also BIBTEX information.
- *
+ *  
  *  The latest version of this software can be obtained through https://github.com/EMMA-Group/ConcentricInterpolation
- *
- *
+ *  
+ *  
  */
 
 #include <tangential_interpolation.h>
 using namespace UTILITY;
 
 /* *************************************************************************************** */
-// initialize static variables
-const double TangentialInterpolation::small      = 1.e-12;
-const double TangentialInterpolation::theta_max  = 0.99995;
+const double TangentialInterpolation::small = 1.e-12;    //!< small number; used, e.g., in order to prevent division by zero errors
+const double TangentialInterpolation::theta_max = 0.99995 /*1.000000*/; //!< required in order to regularize the derivative of zeta!
 /* *************************************************************************************** */
 TangentialInterpolation::TangentialInterpolation( const bool a_sym )
 {
@@ -51,7 +50,7 @@
 void TangentialInterpolation::zero_pointers()
 {
     // initialize pointers to NULL
-
+    
     // private members:
     w_i         = 0;
     m_K         = 0;
@@ -62,7 +61,7 @@
     zeta_star   = 0;
     zeta_tilde  = 0;
     active      = 0;
-//     sin_xi      = 0;
+    sin_xi      = 0;
     xi          = 0;
     x           = 0;
 }
@@ -82,7 +81,7 @@
     
     m_X     = alloc_array( N_alloc*D );
     x       = alloc_array( D );
-//     sin_xi  = alloc_array( N_alloc );
+    sin_xi  = alloc_array( N_alloc );
     theta   = alloc_array( N_alloc );
     xi      = alloc_array( N_alloc );
     zeta    = alloc_array( N_alloc );
@@ -117,7 +116,7 @@
         delete [] active;
         active = 0;
     }
-//     free_array( &sin_xi );
+    free_array( &sin_xi );
     free_array( &theta );
     free_array( &zeta );
     free_array( &zeta_tilde );
@@ -127,83 +126,29 @@
 /* *************************************************************************************** */
 void TangentialInterpolation::AddDirection( const double * a_X )
 {
-    assert_msg( N < N_alloc, "ERROR in TangentialInterpolation::AddInterpolationData: allocation size too small (trying to add another entry although N>=N_alloc)\n");
-    init = false; // reset initialization flag since kernel matrix needs to be re-computed
-
+    assert_msg( N < N_alloc, "ERROR in TangentialInterpolation::AddInterpolationData: allocation size too small (trying to add another entry although n=N_alloc)\n");
+    init = false; // reset initialization flag since kernel matrix needs to be re-computed!
+        
     const double l = norm( a_X, D );
     for(int d=0; d<D; d++) m_X[N*D+d] = a_X[d] / l; // make sure the length is 1 for the directions
     N++; // increment the counter for the dimension of m_X, i.e. the number of training directions
 }
 /* *************************************************************************************** */
 void TangentialInterpolation::Weights(
-<<<<<<< HEAD
-        double * a_W,
-        const double * a_x,
-        double * a_zeta,
-        double * a_dzeta,
-        double * a_ddzeta
-=======
         double * o_W,       /* [out] vector \c W of weights */
         const int n_dirs,   /* [in]  number of directions in \c X */
         const double * a_x, /* [in]  vector/direction \c X */
         double * o_zeta,    /* [out] vector \c W of zeta values (if not needed set to NULL) */
         double * o_dzeta,   /* [out] vector \c W of dzeta values (if not needed set to NULL) */
         double * o_ddzeta   /* [out] vector \c W of dzeta values (if not needed set to NULL) */
->>>>>>> 081990f7
                 )
 {
-    const bool da_zeta   = (a_zeta != 0);
-    const bool do_dzeta  = (a_dzeta != 0);
-    const bool do_ddzeta = (a_ddzeta != 0);
+    const bool b_zeta       = (o_zeta != 0);
+    const bool b_dzeta      = (o_dzeta != 0);
+    const bool b_ddzeta     = (o_ddzeta != 0);
 
     if( !init ) { InitializeKernelMethod(); }
 
-<<<<<<< HEAD
-    double radius = norm( a_x, D );
-    // in the case of a very small amplitude, interpolate value of the first piecewise function at radius=0.
-    for(int d=0;d<D;d++) x[d] = a_x[d]/radius; // normalize inputs, i.e. direction of input
-
-    // compute theta = cos(xi)
-    MatVecMul( m_X, x, theta, N, D );
-    for(int n=0; n<N; n++) {
-        xi[n] = safeAcos(theta[n]);
-        if( theta[n] > theta_max ) {
-            active[n]   = false;
-//             sin_xi[n]   = 1e-16;
-        }
-        else if ( theta[n] < -theta_max ) {
-            active[n]   = false;
-//             sin_xi[n]   = 1e-16;
-        }
-        else {
-            active[n]   = true;
-//             sin_xi[n]   = sqrt( 1.-theta[n]*theta[n]); // sin(xi[n]);
-        }
-    }
-    // symmetric case:
-    if( sym )
-    {
-        // the intermediate vectors zeta_tilde and zeta_star are re-used in the gradient computation
-#pragma unroll (4)
-        for( int n=0; n<N; n++ ) {
-            zeta[n]         = exp(- gamma * xi[n]*xi[n] );
-            zeta_tilde[n]   = exp(- gamma * (PI-xi[n]) * (PI-xi[n]) );
-            zeta_star[n]    = zeta_tilde[n] + zeta[n];
-            if( do_dzeta || do_ddzeta )
-            {
-                if(active[n])
-                {
-                    if(do_dzeta)     a_dzeta[n]    = - 2.*gamma*( zeta[n]*xi[n] - (PI-xi[n])*zeta_tilde[n] );
-                    if(do_ddzeta)    a_ddzeta[n]   = -2.*gamma * (
-                            zeta[n]         * ( 1. - 2.*gamma*xi[n]*xi[n]  )
-                        +   zeta_tilde[n]   * ( 1. - 2.*gamma*(PI-xi[n])*(PI-xi[n]) )
-                                            );
-                }
-                else
-                {
-                    if(do_dzeta)     a_dzeta[n]    = 0.;
-                    if(do_ddzeta)    a_ddzeta[n]   = 0.;
-=======
     printf("n_dirs %i, N %i\n", n_dirs, N); fflush(stdout);
     double * rhs = alloc_array( n_dirs*N ), * weights = alloc_array(n_dirs*N);
     int offset = 0;
@@ -256,26 +201,11 @@
                         if(b_dzeta)     o_dzeta[n+offset]    = 0.;
                         if(b_ddzeta)    o_ddzeta[n+offset]   = 0.;
                     }
->>>>>>> 081990f7
                 }
             }
         }
         else
         {
-<<<<<<< HEAD
-            zeta[n] = exp(- gamma * xi[n]*xi[n] );
-            if( do_dzeta || do_ddzeta )
-            {
-                if( active[n] )
-                {
-                    if(do_dzeta)     a_dzeta[n]    = - 2.*gamma*zeta[n]*xi[n];
-                    if(do_ddzeta)    a_ddzeta[n]   = -2.*gamma * zeta[n] * ( 1. - 2.*gamma*xi[n]*xi[n]  );
-                }
-                else
-                {
-                    if(do_dzeta)     a_dzeta[n]    = 0.;
-                    if(do_ddzeta)    a_ddzeta[n]   = 0.;
-=======
         // for the non-symmetric case:
     #pragma unroll (4)
             for(int n=0; n<N; n++)
@@ -293,7 +223,6 @@
                         if(b_dzeta)     o_dzeta[n+offset]    = 0.;
                         if(b_ddzeta)    o_ddzeta[n+offset]   = 0.;
                     }
->>>>>>> 081990f7
                 }
             }
         }
@@ -320,19 +249,11 @@
         offset += N;
     }
 
-<<<<<<< HEAD
-    if( sym )
-        SolveByFactorization( m_Kf, zeta_star, a_W, w_i, N, 1);
-    else
-        SolveByFactorization( m_Kf, zeta, a_W, w_i, N, 1);
-
-=======
 //     SolveByFactorization( m_Kf, rhs, o_W, w_i, N, 1 );
     SolveByFactorization( m_Kf, rhs, o_W, w_i, N, n_dirs );
     
     free_array(&rhs);
     free_array(&weights);
->>>>>>> 081990f7
 }
 // /* *************************************************************************************** */
 // void TangentialInterpolation::Weights(
@@ -382,28 +303,7 @@
 //     m_K = alloc_array( N*N );
 //     m_Kf = alloc_array( N*N );
     // compute the kernel matrix
-<<<<<<< HEAD
-    double tmp_alpha = 0.;
-    for(int n=0;n<N;n++)
-    {
-        for(int n2=n;n2<N;n2++)
-        {
-            tmp_alpha  = safeAcos( VecVecMul( m_X + n*D, m_X + n2*D, D ) );
-            if ( sym )
-                    m_K[n*N+n2]  = exp(-gamma*tmp_alpha*tmp_alpha)  +  exp(-gamma*(PI-tmp_alpha)*(PI-tmp_alpha));
-            else
-                    m_K[n*N+n2]  = exp(-gamma*tmp_alpha*tmp_alpha);
-            m_K[n2*N+n] = m_K[n*N+n2];
-        }
-        m_K[n*(N+1)] += lambda;
-    }
-
-    // make sure the working array has the appropriate size
-    if( w_i != 0 ) { delete [] w_i; w_i = 0; }
-    w_i = new int [ 32*N_alloc*N_alloc ];
-=======
     RecomputeKernelMatrix();
->>>>>>> 081990f7
     Factorize( m_K, m_Kf, w_i, N );
 
     init    = true;
@@ -420,8 +320,6 @@
 {
     assert_msg( a_lambda >= 0., "ERROR in TangentialInterpolation::SetLambda: regression parameter must be non-negative\n");
     lambda = a_lambda;
-    if ( init )
-        RecomputeKernelMatrix();
     printf("$   set lambda to %lf\n", lambda);
 
 }
@@ -445,7 +343,7 @@
 
     // store LDL factorization of kernel matrix
     Factorize( m_K, m_Kf, w_i, N );
-
+    
 
 }
 /* *************************************************************************************** */
