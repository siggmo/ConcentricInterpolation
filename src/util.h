--- conflicted
+++ resolved
@@ -69,11 +69,7 @@
                          const char * fn,   /*!<[in] name of the file containing the directions*/
                          const int NMAX_LINES=32768, const int NMAX_COL=32 );
 //! dump a pseudo-2d-matrix or an array to a stream. if array, set m = 1.
-<<<<<<< HEAD
 void        print_matrix(   const double * const a/*!<[in] 1-d or pseudo 2-d pointer*/,
-=======
-void        print_matrix(   const double * a/*!<[in] 1-d or pseudo 2-d pointer*/,
->>>>>>> 4d226706
                             const int m/*!<[in] number of rows*/,
                             const int n/*!<[in] number of columns*/,
                             FILE * F = stdout/*!<[in] stream pointer*/);
