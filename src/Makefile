--- conflicted
+++ resolved
@@ -20,11 +20,7 @@
 
 default:	lib
 
-<<<<<<< HEAD
 lib:		util interpolation cubic quadratic data data_util dist_func obj_func TI RI
-=======
-lib:		util interpolation cubic quadratic data data_util  dist_func  obj_func TI RI
->>>>>>> 081990f7
 	$(AR) r libconinter.a			\
 	        cubic_interpolant.o		\
 	        concentric_interpolation.o	\
@@ -32,17 +28,10 @@
 	        data.o				\
 	        data_util.o			\
 	        distance_functions.o		\
-<<<<<<< HEAD
-	        objective_functions.o		\
-	        quadratic_interpolant.o		\
-	        tangential_interpolation.o	\
-	        radial_interpolation.o
-=======
 	        tangential_interpolation.o	\
 	        radial_interpolation.o		\
-	        objective_functions.o		\	
+	        objective_functions.o		\
 	        quadratic_interpolant.o
->>>>>>> 081990f7
 
 clean:
 	rm -rf *.o
